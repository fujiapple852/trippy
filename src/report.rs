--- conflicted
+++ resolved
@@ -1,342 +1,10 @@
 use crate::backend::trace::Trace;
-<<<<<<< HEAD
-use crate::TraceInfo;
-use crate::frontend::TuiConfig;
-=======
->>>>>>> 0db22c7c
 use anyhow::anyhow;
 use parking_lot::RwLock;
-<<<<<<< HEAD
-use petgraph::dot::{Config, Dot};
-use petgraph::graphmap::DiGraphMap;
-use serde::{Serialize, Serializer};
-use std::fmt::{Debug, Formatter};
-use std::io;
-use std::net::{IpAddr, Ipv4Addr};
-=======
->>>>>>> 0db22c7c
 use std::sync::Arc;
 use std::thread::sleep;
 use std::time::Duration;
 
-<<<<<<< HEAD
-const DEFAULT_HEADINGS: [&str; 13] = [
-    "Target", "TargetIp", "Hop", "IPs", "Addrs", "Loss%", "Snt", "Recv", "Last", "Avg", "Best",
-    "Wrst", "StdDev",
-];
-
-struct HeaderPair<'a>(char, &'a str);
-/// Generate a CSV report of trace data.
-pub fn run_report_csv(
-    info: &TraceInfo,
-    tui_config: TuiConfig,
-    report_cycles: usize,
-    resolver: &DnsResolver,
-) -> anyhow::Result<()> {
-    let trace = wait_for_round(&info.data, report_cycles)?;
-    let _print_headers = tui_config.custom_columns;
-    
-    let mut wtr = csv::Writer::from_writer(io::stdout());
-    let _ = wtr.write_record(&DEFAULT_HEADINGS);
-    let _ = wtr.flush();
-    //println!("Target,TargetIp,Hop,IPs,Addrs,Loss%,Snt,Recv,Last,Avg,Best,Wrst,StdDev,");
-    for hop in trace.hops(Trace::default_flow_id()) {
-        let ttl = hop.ttl();
-        let ips = hop.addrs().join(":");
-        let ip = if ips.is_empty() {
-            String::from("???")
-        } else {
-            ips
-        };
-        let hosts = hop.addrs().map(|ip| resolver.reverse_lookup(*ip)).join(":");
-        let host = if hosts.is_empty() {
-            String::from("???")
-        } else {
-            hosts
-        };
-        let sent = hop.total_sent();
-        let recv = hop.total_recv();
-        let last = hop
-            .last_ms()
-            .map_or_else(|| String::from("???"), |last| format!("{last:.1}"));
-        let best = hop
-            .best_ms()
-            .map_or_else(|| String::from("???"), |best| format!("{best:.1}"));
-        let worst = hop
-            .worst_ms()
-            .map_or_else(|| String::from("???"), |worst| format!("{worst:.1}"));
-        let stddev = format!("{:.1}", hop.stddev_ms());
-        let avg = format!("{:.1}%", hop.avg_ms());
-        let loss_pct = format!("{:.1}%", hop.loss_pct());
-        wtr.serialize((
-            // println!(
-            //     "{},{},{},{},{},{:.1}%,{},{},{},{:.1},{},{},{:.1}",
-            &info.target_hostname,
-            info.target_addr,
-            ttl,
-            ip,
-            host,
-            loss_pct,
-            sent,
-            recv,
-            last,
-            avg,
-            best,
-            worst,
-            stddev,
-        ))?;
-        let _ = wtr.flush();
-    }
-    Ok(())
-}
-
-#[derive(Serialize)]
-pub struct Report {
-    pub info: ReportInfo,
-    pub hops: Vec<ReportHop>,
-}
-
-#[derive(Serialize)]
-pub struct ReportInfo {
-    pub target: Host,
-}
-
-#[derive(Serialize)]
-pub struct ReportHop {
-    ttl: u8,
-    hosts: Vec<Host>,
-    #[serde(serialize_with = "fixed_width")]
-    loss_pct: f64,
-    sent: usize,
-    #[serde(serialize_with = "fixed_width")]
-    last: f64,
-    recv: usize,
-    #[serde(serialize_with = "fixed_width")]
-    avg: f64,
-    #[serde(serialize_with = "fixed_width")]
-    best: f64,
-    #[serde(serialize_with = "fixed_width")]
-    worst: f64,
-    #[serde(serialize_with = "fixed_width")]
-    stddev: f64,
-}
-
-#[derive(Serialize)]
-pub struct Host {
-    pub ip: String,
-    pub hostname: String,
-}
-
-#[allow(clippy::trivially_copy_pass_by_ref)]
-fn fixed_width<S>(val: &f64, serializer: S) -> Result<S::Ok, S::Error>
-where
-    S: Serializer,
-{
-    serializer.serialize_str(&format!("{val:.2}"))
-}
-
-/// Generate a CSV report of trace data.
-pub fn run_report_json(
-    info: &TraceInfo,
-    report_cycles: usize,
-    resolver: &DnsResolver,
-) -> anyhow::Result<()> {
-    let trace = wait_for_round(&info.data, report_cycles)?;
-    let hops: Vec<ReportHop> = trace
-        .hops(Trace::default_flow_id())
-        .iter()
-        .map(|hop| {
-            let hosts: Vec<_> = hop
-                .addrs()
-                .map(|ip| Host {
-                    ip: ip.to_string(),
-                    hostname: resolver.reverse_lookup(*ip).to_string(),
-                })
-                .collect();
-            ReportHop {
-                ttl: hop.ttl(),
-                hosts,
-                loss_pct: hop.loss_pct(),
-                sent: hop.total_sent(),
-                last: hop.last_ms().unwrap_or_default(),
-                recv: hop.total_recv(),
-                avg: hop.avg_ms(),
-                best: hop.best_ms().unwrap_or_default(),
-                worst: hop.worst_ms().unwrap_or_default(),
-                stddev: hop.stddev_ms(),
-            }
-        })
-        .collect();
-
-    let report = Report {
-        info: ReportInfo {
-            target: Host {
-                ip: info.target_addr.to_string(),
-                hostname: info.target_hostname.to_string(),
-            },
-        },
-        hops,
-    };
-    println!("{}", serde_json::to_string_pretty(&report).unwrap());
-    Ok(())
-}
-
-/// Generate a markdown table report of trace data.
-pub fn run_report_table_md(
-    info: &TraceInfo,
-    report_cycles: usize,
-    resolver: &DnsResolver,
-) -> anyhow::Result<()> {
-    run_report_table(info, report_cycles, resolver, ASCII_MARKDOWN)
-}
-
-/// Generate a pretty table report of trace data.
-pub fn run_report_table_pretty(
-    info: &TraceInfo,
-    report_cycles: usize,
-    resolver: &DnsResolver,
-) -> anyhow::Result<()> {
-    run_report_table(info, report_cycles, resolver, UTF8_FULL)
-}
-
-fn run_report_table(
-    info: &TraceInfo,
-    report_cycles: usize,
-    resolver: &DnsResolver,
-    preset: &str,
-) -> anyhow::Result<()> {
-    let trace = wait_for_round(&info.data, report_cycles)?;
-    let columns = vec![
-        "Hop", "IPs", "Addrs", "Loss%", "Snt", "Recv", "Last", "Avg", "Best", "Wrst", "StdDev",
-    ];
-    let mut table = Table::new();
-    table
-        .load_preset(preset)
-        .set_content_arrangement(ContentArrangement::Dynamic)
-        .set_header(columns);
-    for hop in trace.hops(Trace::default_flow_id()) {
-        let ttl = hop.ttl().to_string();
-        let ips = hop.addrs().join("\n");
-        let ip = if ips.is_empty() {
-            String::from("???")
-        } else {
-            ips
-        };
-        let hosts = hop
-            .addrs()
-            .map(|ip| resolver.reverse_lookup(*ip).to_string())
-            .join("\n");
-        let host = if hosts.is_empty() {
-            String::from("???")
-        } else {
-            hosts
-        };
-        let sent = hop.total_sent().to_string();
-        let recv = hop.total_recv().to_string();
-        let last = hop
-            .last_ms()
-            .map_or_else(|| String::from("???"), |last| format!("{last:.1}"));
-        let best = hop
-            .best_ms()
-            .map_or_else(|| String::from("???"), |best| format!("{best:.1}"));
-        let worst = hop
-            .worst_ms()
-            .map_or_else(|| String::from("???"), |worst| format!("{worst:.1}"));
-        let stddev = format!("{:.1}", hop.stddev_ms());
-        let avg = format!("{:.1}", hop.avg_ms());
-        let loss_pct = format!("{:.1}", hop.loss_pct());
-        table.add_row(vec![
-            &ttl, &ip, &host, &loss_pct, &sent, &recv, &last, &avg, &best, &worst, &stddev,
-        ]);
-    }
-    println!("{table}");
-    Ok(())
-}
-
-/// Display a continuous stream of trace data.
-pub fn run_report_stream(info: &TraceInfo) -> anyhow::Result<()> {
-    println!("Tracing to {} ({})", info.target_hostname, info.target_addr);
-    loop {
-        let trace_data = &info.data.read().clone();
-        if let Some(err) = trace_data.error() {
-            return Err(anyhow!("error: {}", err));
-        }
-        for hop in trace_data.hops(Trace::default_flow_id()) {
-            let ttl = hop.ttl();
-            let addrs = hop.addrs().collect::<Vec<_>>();
-            let sent = hop.total_sent();
-            let recv = hop.total_recv();
-            let last = hop
-                .last_ms()
-                .map(|last| format!("{last:.1}"))
-                .unwrap_or_default();
-            let best = hop
-                .best_ms()
-                .map(|best| format!("{best:.1}"))
-                .unwrap_or_default();
-            let worst = hop
-                .worst_ms()
-                .map(|worst| format!("{worst:.1}"))
-                .unwrap_or_default();
-            let stddev = hop.stddev_ms();
-            let avg = hop.avg_ms();
-            let loss_pct = hop.loss_pct();
-            println!(
-                "ttl={ttl} addrs={addrs:?} loss_pct={loss_pct:.1}, sent={sent} recv={recv} last={last} best={best} worst={worst} avg={avg:.1} stddev={stddev:.1}"
-            );
-        }
-        sleep(info.min_round_duration);
-    }
-}
-
-/// Run a trace without generating any output.
-pub fn run_report_silent(info: &TraceInfo, report_cycles: usize) -> anyhow::Result<()> {
-    wait_for_round(&info.data, report_cycles)?;
-    Ok(())
-}
-
-/// Run a trace and generate a dot file.
-pub fn run_report_dot(info: &TraceInfo, report_cycles: usize) -> anyhow::Result<()> {
-    struct DotWrapper<'a>(Dot<'a, &'a DiGraphMap<IpAddr, ()>>);
-    impl Debug for DotWrapper<'_> {
-        fn fmt(&self, f: &mut Formatter<'_>) -> std::fmt::Result {
-            self.0.fmt(f)
-        }
-    }
-    wait_for_round(&info.data, report_cycles)?;
-    let trace = info.data.read().clone();
-    let mut graph: DiGraphMap<IpAddr, ()> = DiGraphMap::new();
-    for (flow, _id) in trace.flows() {
-        for (fst, snd) in flow.entries.windows(2).map(|pair| (pair[0], pair[1])) {
-            match (fst, snd) {
-                (FlowEntry::Known(addr1), FlowEntry::Known(addr2)) => {
-                    graph.add_edge(addr1, addr2, ());
-                }
-                (FlowEntry::Known(addr1), FlowEntry::Unknown) => {
-                    graph.add_edge(addr1, IpAddr::V4(Ipv4Addr::UNSPECIFIED), ());
-                }
-                (FlowEntry::Unknown, FlowEntry::Known(addr2)) => {
-                    graph.add_edge(IpAddr::V4(Ipv4Addr::UNSPECIFIED), addr2, ());
-                }
-                _ => {}
-            }
-        }
-    }
-    let dot = DotWrapper(Dot::with_config(&graph, &[Config::EdgeNoLabel]));
-    print!("{dot:?}");
-    Ok(())
-}
-
-/// Run a trace and report all flows observed.
-pub fn run_report_flows(info: &TraceInfo, report_cycles: usize) -> anyhow::Result<()> {
-    wait_for_round(&info.data, report_cycles)?;
-    let trace = info.data.read().clone();
-    for (flow, flow_id) in trace.flows() {
-        println!("flow {flow_id}: {flow}");
-    }
-    Ok(())
-}
-=======
 pub mod csv;
 pub mod dot;
 pub mod flows;
@@ -345,7 +13,6 @@
 pub mod stream;
 pub mod table;
 mod types;
->>>>>>> 0db22c7c
 
 /// Block until trace data for round `round` is available.
 fn wait_for_round(trace_data: &Arc<RwLock<Trace>>, report_cycles: usize) -> anyhow::Result<Trace> {
