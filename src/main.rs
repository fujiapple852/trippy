#![warn(clippy::all, clippy::pedantic, clippy::nursery, rust_2018_idioms)]
#![allow(
    clippy::module_name_repetitions,
    clippy::option_if_let_else,
    clippy::missing_const_for_fn,
    clippy::cast_precision_loss,
    clippy::cast_sign_loss,
    clippy::cast_possible_truncation,
    clippy::redundant_pub_crate,
    clippy::struct_excessive_bools,
    clippy::cognitive_complexity,
    clippy::option_option
)]
#![deny(unsafe_code)]

use crate::backend::Backend;
use crate::config::{LogFormat, LogSpanEvents, Mode, TrippyConfig};
use crate::geoip::GeoIpLookup;
use crate::platform::Platform;
use anyhow::{anyhow, Error};
use backend::trace::Trace;
use clap::Parser;
use config::Args;
use frontend::TuiConfig;
use parking_lot::RwLock;
use std::net::IpAddr;
use std::sync::Arc;
use std::thread;
use std::time::Duration;
use tracing_chrome::{ChromeLayerBuilder, FlushGuard};
use tracing_subscriber::fmt::format::FmtSpan;
use tracing_subscriber::layer::SubscriberExt;
use tracing_subscriber::util::SubscriberInitExt;
use trippy::dns::{Config, DnsResolver, Resolver};
use trippy::tracing::{
    MultipathStrategy, PortDirection, TracerAddrFamily, TracerChannelConfig, TracerConfig,
    TracerProtocol,
};
use trippy::tracing::{PrivilegeMode, SourceAddr};

mod backend;
mod config;
mod frontend;
mod geoip;
mod platform;
mod report;

fn main() -> anyhow::Result<()> {
    let args = Args::parse();
    Platform::acquire_privileges()?;
    let platform = Platform::discover()?;
    let cfg = TrippyConfig::from(args, &platform)?;
    let _guard = configure_logging(&cfg);
    let resolver = start_dns_resolver(&cfg)?;
    let geoip_lookup = create_geoip_lookup(&cfg)?;
    let addrs = resolve_targets(&cfg, &resolver)?;
    if addrs.is_empty() {
        return Err(anyhow!(
            "failed to find any valid IP{} addresses for {}",
            cfg.addr_family,
            cfg.targets.join(", ")
        ));
    }
    let traces = start_tracers(&cfg, &addrs, platform.pid)?;
    Platform::drop_privileges()?;
    run_frontend(&cfg, resolver, geoip_lookup, traces)?;
    Ok(())
}

/// Start the DNS resolver.
fn start_dns_resolver(cfg: &TrippyConfig) -> anyhow::Result<DnsResolver> {
    Ok(match cfg.addr_family {
        TracerAddrFamily::Ipv4 => {
            DnsResolver::start(Config::new_ipv4(cfg.dns_resolve_method, cfg.dns_timeout))?
        }
        TracerAddrFamily::Ipv6 => {
            DnsResolver::start(Config::new_ipv6(cfg.dns_resolve_method, cfg.dns_timeout))?
        }
    })
}

fn create_geoip_lookup(cfg: &TrippyConfig) -> anyhow::Result<GeoIpLookup> {
    if let Some(path) = cfg.geoip_mmdb_file.as_ref() {
        GeoIpLookup::from_file(path)
    } else {
        Ok(GeoIpLookup::empty())
    }
}

fn configure_logging(cfg: &TrippyConfig) -> Option<FlushGuard> {
    if cfg.verbose {
        let fmt_span = match cfg.log_span_events {
            LogSpanEvents::Off => FmtSpan::NONE,
            LogSpanEvents::Active => FmtSpan::ACTIVE,
            LogSpanEvents::Full => FmtSpan::FULL,
        };
        match cfg.log_format {
            LogFormat::Compact => {
                tracing_subscriber::fmt()
                    .with_span_events(fmt_span)
                    .with_env_filter(&cfg.log_filter)
                    .compact()
                    .init();
            }
            LogFormat::Pretty => {
                tracing_subscriber::fmt()
                    .with_span_events(fmt_span)
                    .with_env_filter(&cfg.log_filter)
                    .pretty()
                    .init();
            }
            LogFormat::Json => {
                tracing_subscriber::fmt()
                    .with_span_events(fmt_span)
                    .with_env_filter(&cfg.log_filter)
                    .json()
                    .init();
            }
            LogFormat::Chrome => {
                let (chrome_layer, guard) = ChromeLayerBuilder::new()
                    .writer(std::io::stdout())
                    .include_args(true)
                    .build();
                tracing_subscriber::registry().with(chrome_layer).init();
                return Some(guard);
            }
        }
    }
    None
}

/// Resolve targets.
fn resolve_targets(cfg: &TrippyConfig, resolver: &DnsResolver) -> anyhow::Result<Vec<TargetInfo>> {
    cfg.targets
        .iter()
        .flat_map(|target| match resolver.lookup(target) {
            Ok(addrs) => addrs
                .into_iter()
                .enumerate()
                .take_while(|(i, _)| if cfg.dns_resolve_all { true } else { *i == 0 })
                .map(|(i, addr)| {
                    let hostname = if cfg.dns_resolve_all {
                        format!("{} [{}]", target, i + 1)
                    } else {
                        target.to_string()
                    };
                    Ok(TargetInfo { hostname, addr })
                })
                .collect::<Vec<_>>()
                .into_iter(),
            Err(e) => {
                vec![Err(anyhow!("failed to resolve target: {} ({})", target, e))].into_iter()
            }
        })
        .collect::<anyhow::Result<Vec<_>>>()
}

/// Start all tracers.
fn start_tracers(
    cfg: &TrippyConfig,
    addrs: &[TargetInfo],
    pid: u16,
) -> anyhow::Result<Vec<TraceInfo>> {
    addrs
        .iter()
        .enumerate()
        .map(|(i, TargetInfo { hostname, addr })| {
            start_tracer(cfg, hostname, *addr, pid + i as u16)
        })
        .collect::<anyhow::Result<Vec<_>>>()
}

/// Start a tracer to a given target.
fn start_tracer(
    cfg: &TrippyConfig,
    target_host: &str,
    target_addr: IpAddr,
    trace_identifier: u16,
) -> Result<TraceInfo, Error> {
    let source_addr = match cfg.source_addr {
        None => SourceAddr::discover(target_addr, cfg.port_direction, cfg.interface.as_deref())?,
        Some(addr) => SourceAddr::validate(addr)?,
    };
    let channel_config = make_channel_config(cfg, source_addr, target_addr);
    let tracer_config = make_tracer_config(cfg, target_addr, trace_identifier)?;
    let backend = Backend::new(tracer_config, channel_config, cfg.tui_max_samples);
    let trace_data = backend.trace();
    thread::Builder::new()
        .name(format!("tracer-{}", tracer_config.trace_identifier.0))
        .spawn(move || backend.start().expect("failed to run tracer backend"))?;
    Ok(make_trace_info(
        cfg,
        trace_data,
        source_addr,
        target_host.to_string(),
        target_addr,
    ))
}

/// Run the TUI, stream or report.
fn run_frontend(
    args: &TrippyConfig,
    resolver: DnsResolver,
    geoip_lookup: GeoIpLookup,
    traces: Vec<TraceInfo>,
) -> anyhow::Result<()> {
    match args.mode {
        Mode::Tui => frontend::run_frontend(traces, make_tui_config(args), resolver, geoip_lookup)?,
<<<<<<< HEAD
        Mode::Stream => report::run_report_stream(&traces[0])?,
        Mode::Csv => report::run_report_csv(&traces[0], make_tui_config(args),args.report_cycles, &resolver)?,
        Mode::Json => report::run_report_json(&traces[0], args.report_cycles, &resolver)?,
        Mode::Pretty => report::run_report_table_pretty(&traces[0], args.report_cycles, &resolver)?,
        Mode::Markdown => report::run_report_table_md(&traces[0], args.report_cycles, &resolver)?,
        Mode::Dot => report::run_report_dot(&traces[0], args.report_cycles)?,
        Mode::Flows => report::run_report_flows(&traces[0], args.report_cycles)?,
        Mode::Silent => report::run_report_silent(&traces[0], args.report_cycles)?,
=======
        Mode::Stream => report::stream::report(&traces[0], &resolver)?,
        Mode::Csv => report::csv::report(&traces[0], args.report_cycles, &resolver)?,
        Mode::Json => report::json::report(&traces[0], args.report_cycles, &resolver)?,
        Mode::Pretty => report::table::report_pretty(&traces[0], args.report_cycles, &resolver)?,
        Mode::Markdown => report::table::report_md(&traces[0], args.report_cycles, &resolver)?,
        Mode::Dot => report::dot::report(&traces[0], args.report_cycles)?,
        Mode::Flows => report::flows::report(&traces[0], args.report_cycles)?,
        Mode::Silent => report::silent::report(&traces[0], args.report_cycles)?,
>>>>>>> 0db22c7c
    }
    Ok(())
}

/// Make the tracer configuration.
fn make_tracer_config(
    args: &TrippyConfig,
    target_addr: IpAddr,
    trace_identifier: u16,
) -> anyhow::Result<TracerConfig> {
    Ok(TracerConfig::new(
        target_addr,
        args.protocol,
        args.max_rounds,
        trace_identifier,
        args.first_ttl,
        args.max_ttl,
        args.grace_duration,
        args.max_inflight,
        args.initial_sequence,
        args.multipath_strategy,
        args.port_direction,
        args.read_timeout,
        args.min_round_duration,
        args.max_round_duration,
        args.packet_size,
        args.payload_pattern,
    )?)
}

/// Make the tracer configuration.
fn make_channel_config(
    args: &TrippyConfig,
    source_addr: IpAddr,
    target_addr: IpAddr,
) -> TracerChannelConfig {
    TracerChannelConfig::new(
        args.privilege_mode,
        args.protocol,
        args.addr_family,
        source_addr,
        target_addr,
        args.packet_size,
        args.payload_pattern,
        args.multipath_strategy,
        args.tos,
        args.icmp_extensions,
        args.read_timeout,
        args.min_round_duration,
    )
}

/// Make the per-trace information.
fn make_trace_info(
    args: &TrippyConfig,
    trace_data: Arc<RwLock<Trace>>,
    source_addr: IpAddr,
    target: String,
    target_addr: IpAddr,
) -> TraceInfo {
    TraceInfo::new(
        trace_data,
        source_addr,
        target,
        target_addr,
        args.privilege_mode,
        args.multipath_strategy,
        args.port_direction,
        args.protocol,
        args.addr_family,
        args.first_ttl,
        args.max_ttl,
        args.grace_duration,
        args.min_round_duration,
        args.max_round_duration,
        args.max_inflight,
        args.initial_sequence,
        args.icmp_extensions,
        args.read_timeout,
        args.packet_size,
        args.payload_pattern,
        args.interface.clone(),
        args.geoip_mmdb_file.clone(),
        args.dns_resolve_all,
    )
}

/// Make the TUI configuration.
fn make_tui_config(args: &TrippyConfig) -> TuiConfig {
    TuiConfig::new(
        args.tui_refresh_rate,
        args.tui_privacy_max_ttl,
        args.tui_preserve_screen,
        args.tui_address_mode,
        args.dns_lookup_as_info,
        args.tui_as_mode,
        args.tui_icmp_extension_mode,
        args.tui_geoip_mode,
        args.tui_max_addrs,
        args.tui_max_samples,
        args.tui_max_flows,
        args.tui_theme,
        &args.tui_bindings,
        args.tui_custom_columns.clone(),
    )
}

/// Information about a tracing target.
#[derive(Debug, Clone)]
pub struct TargetInfo {
    pub hostname: String,
    pub addr: IpAddr,
}

/// Information about a `Trace` needed for the Tui, stream and reports.
#[derive(Debug, Clone)]
pub struct TraceInfo {
    pub data: Arc<RwLock<Trace>>,
    pub source_addr: IpAddr,
    pub target_hostname: String,
    pub target_addr: IpAddr,
    pub privilege_mode: PrivilegeMode,
    pub multipath_strategy: MultipathStrategy,
    pub port_direction: PortDirection,
    pub protocol: TracerProtocol,
    pub addr_family: TracerAddrFamily,
    pub first_ttl: u8,
    pub max_ttl: u8,
    pub grace_duration: Duration,
    pub min_round_duration: Duration,
    pub max_round_duration: Duration,
    pub max_inflight: u8,
    pub initial_sequence: u16,
    pub icmp_extensions: bool,
    pub read_timeout: Duration,
    pub packet_size: u16,
    pub payload_pattern: u8,
    pub interface: Option<String>,
    pub geoip_mmdb_file: Option<String>,
    pub dns_resolve_all: bool,
}

impl TraceInfo {
    #[allow(clippy::too_many_arguments)]
    #[must_use]
    pub fn new(
        data: Arc<RwLock<Trace>>,
        source_addr: IpAddr,
        target_hostname: String,
        target_addr: IpAddr,
        privilege_mode: PrivilegeMode,
        multipath_strategy: MultipathStrategy,
        port_direction: PortDirection,
        protocol: TracerProtocol,
        addr_family: TracerAddrFamily,
        first_ttl: u8,
        max_ttl: u8,
        grace_duration: Duration,
        min_round_duration: Duration,
        max_round_duration: Duration,
        max_inflight: u8,
        initial_sequence: u16,
        icmp_extensions: bool,
        read_timeout: Duration,
        packet_size: u16,
        payload_pattern: u8,
        interface: Option<String>,
        geoip_mmdb_file: Option<String>,
        dns_resolve_all: bool,
    ) -> Self {
        Self {
            data,
            source_addr,
            target_hostname,
            target_addr,
            privilege_mode,
            multipath_strategy,
            port_direction,
            protocol,
            addr_family,
            first_ttl,
            max_ttl,
            grace_duration,
            min_round_duration,
            max_round_duration,
            max_inflight,
            initial_sequence,
            icmp_extensions,
            read_timeout,
            packet_size,
            payload_pattern,
            interface,
            geoip_mmdb_file,
            dns_resolve_all,
        }
    }
}<|MERGE_RESOLUTION|>--- conflicted
+++ resolved
@@ -206,25 +206,14 @@
 ) -> anyhow::Result<()> {
     match args.mode {
         Mode::Tui => frontend::run_frontend(traces, make_tui_config(args), resolver, geoip_lookup)?,
-<<<<<<< HEAD
         Mode::Stream => report::run_report_stream(&traces[0])?,
-        Mode::Csv => report::run_report_csv(&traces[0], make_tui_config(args),args.report_cycles, &resolver)?,
+        Mode::Csv => report::run_report_csv(&traces[0], make_tui_config(args), args.report_cycles, &resolver)?,
         Mode::Json => report::run_report_json(&traces[0], args.report_cycles, &resolver)?,
         Mode::Pretty => report::run_report_table_pretty(&traces[0], args.report_cycles, &resolver)?,
         Mode::Markdown => report::run_report_table_md(&traces[0], args.report_cycles, &resolver)?,
         Mode::Dot => report::run_report_dot(&traces[0], args.report_cycles)?,
         Mode::Flows => report::run_report_flows(&traces[0], args.report_cycles)?,
         Mode::Silent => report::run_report_silent(&traces[0], args.report_cycles)?,
-=======
-        Mode::Stream => report::stream::report(&traces[0], &resolver)?,
-        Mode::Csv => report::csv::report(&traces[0], args.report_cycles, &resolver)?,
-        Mode::Json => report::json::report(&traces[0], args.report_cycles, &resolver)?,
-        Mode::Pretty => report::table::report_pretty(&traces[0], args.report_cycles, &resolver)?,
-        Mode::Markdown => report::table::report_md(&traces[0], args.report_cycles, &resolver)?,
-        Mode::Dot => report::dot::report(&traces[0], args.report_cycles)?,
-        Mode::Flows => report::flows::report(&traces[0], args.report_cycles)?,
-        Mode::Silent => report::silent::report(&traces[0], args.report_cycles)?,
->>>>>>> 0db22c7c
     }
     Ok(())
 }
