--- conflicted
+++ resolved
@@ -25,11 +25,7 @@
     f.render_widget(control, area);
 }
 
-<<<<<<< HEAD
-const HELP_LINES: [&str; 21] = [
-=======
 const HELP_LINES: [&str; 22] = [
->>>>>>> 0db22c7c
     "[up] & [down]    - select hop",
     "[left] & [right] - select trace or flow",
     ", & .            - select hop address",
