--- conflicted
+++ resolved
@@ -424,12 +424,8 @@
 
 /// The name and number of items for each tabs in the setting dialog.
 pub const SETTINGS_TABS: [(&str, usize); 6] = [
-    ("Tui", 9),
-<<<<<<< HEAD
-    ("Trace", 14),
-=======
+    ("Tui", 8),
     ("Trace", 15),
->>>>>>> 0db22c7c
     ("Dns", 4),
     ("GeoIp", 1),
     ("Bindings", 29),
