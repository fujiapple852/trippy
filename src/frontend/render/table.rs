--- conflicted
+++ resolved
@@ -12,7 +12,8 @@
 use std::net::IpAddr;
 use std::rc::Rc;
 use trippy::dns::{AsInfo, DnsEntry, DnsResolver, Resolved, Resolver, Unresolved};
-<<<<<<< HEAD
+use trippy::tracing::{Extension, Extensions, MplsLabelStackMember, UnknownExtension};
+
 #[derive(Debug, Clone)]
 pub struct Column {
     pub display: &'static str,
@@ -50,10 +51,6 @@
         self.short == other.short
     }
 }
-=======
-use trippy::tracing::{Extension, Extensions, MplsLabelStackMember, UnknownExtension};
-
->>>>>>> 0db22c7c
 /// Render the table of data about the hops.
 ///
 /// For each hop, we show:
@@ -76,7 +73,6 @@
     let widths = get_column_widths(&columns);
     let header = render_table_header(app.tui_config.theme, &columns);
     let selected_style = Style::default().add_modifier(Modifier::REVERSED);
-<<<<<<< HEAD
     let rows = app
         .tracer_data()
         .hops(Trace::default_flow_id())
@@ -90,11 +86,6 @@
                 &app.tui_config,
                 &columns,
             )
-=======
-    let rows =
-        app.tracer_data().hops(app.selected_flow).iter().map(|hop| {
-            render_table_row(app, hop, &app.resolver, &app.geoip_lookup, &app.tui_config)
->>>>>>> 0db22c7c
         });
     let table = Table::new(rows)
         .header(header)
@@ -139,15 +130,8 @@
         .selected_hop()
         .map(|h| h.ttl() == hop.ttl())
         .unwrap_or_default();
-<<<<<<< HEAD
     let is_in_round = app.tracer_data().is_in_round(hop, Trace::default_flow_id());
     let (_, row_height) = if is_selected_hop && app.show_hop_details {
-=======
-    let is_target = app.tracer_data().is_target(hop, app.selected_flow);
-    let is_in_round = app.tracer_data().is_in_round(hop, app.selected_flow);
-    let ttl_cell = render_ttl_cell(hop);
-    let (hostname_cell, row_height) = if is_selected_hop && app.show_hop_details {
->>>>>>> 0db22c7c
         render_hostname_with_details(app, hop, dns, geoip_lookup, config)
     } else {
         render_hostname(app, hop, dns, geoip_lookup)
@@ -662,7 +646,6 @@
         .map(|c| Constraint::Percentage(c.width_pct))
         .collect()
 }
-
 const DEFAULT_HEADING_HOPS: &'static str = "#";
 const DEFAULT_HEADING_HOST: &'static str = "Host";
 const DEFAULT_HEADING_LOSS: &'static str = "Loss%";
