use crate::config::binding::TuiCommandItem;
use crate::config::theme::TuiThemeItem;
use crate::config::{
    AddressMode, AsMode, DnsResolveMethodConfig, GeoIpMode, IcmpExtensionMode, LogFormat,
    LogSpanEvents, Mode, MultipathStrategyConfig, Protocol, TuiColor, TuiKeyBinding,
};
use anyhow::anyhow;
use clap::builder::Styles;
use clap::Parser;
use clap_complete::Shell;

/// Trace a route to a host and record statistics
#[derive(Parser, Debug)]
#[command(name = "trip", author, version, about, long_about = None, arg_required_else_help(true), styles=Styles::styled())]
pub struct Args {
    /// A space delimited list of hostnames and IPs to trace
    #[arg(required_unless_present_any(["print_tui_theme_items", "print_tui_binding_commands", "print_config_template", "generate"]))]
    pub targets: Vec<String>,

    /// Config file
    #[arg(value_enum, short = 'c', long, value_hint = clap::ValueHint::FilePath)]
    pub config_file: Option<String>,

    /// Output mode [default: tui]
    #[arg(value_enum, short = 'm', long)]
    pub mode: Option<Mode>,

    /// Trace without requiring elevated privileges on supported platforms [default: false]
    #[arg(short = 'u', long)]
    pub unprivileged: bool,

    /// Tracing protocol [default: icmp]
    #[arg(value_enum, short = 'p', long)]
    pub protocol: Option<Protocol>,

    /// Trace using the UDP protocol
    #[arg(
        long,
        conflicts_with = "protocol",
        conflicts_with = "tcp",
        conflicts_with = "icmp"
    )]
    pub udp: bool,

    /// Trace using the TCP protocol
    #[arg(
        long,
        conflicts_with = "protocol",
        conflicts_with = "udp",
        conflicts_with = "icmp"
    )]
    pub tcp: bool,

    /// Trace using the ICMP protocol
    #[arg(
        long,
        conflicts_with = "protocol",
        conflicts_with = "udp",
        conflicts_with = "tcp"
    )]
    pub icmp: bool,

    /// Use IPv4 only
    #[arg(short = '4', long, conflicts_with = "ipv6")]
    pub ipv4: bool,

    /// Use IPv6 only
    #[arg(short = '6', long, conflicts_with = "ipv4")]
    pub ipv6: bool,

    /// The target port (TCP & UDP only) [default: 80]
    #[arg(long, short = 'P')]
    pub target_port: Option<u16>,

    /// The source port (TCP & UDP only) [default: auto]
    #[arg(long, short = 'S')]
    pub source_port: Option<u16>,

    /// The source IP address [default: auto]
    #[arg(short = 'A', long, conflicts_with = "interface")]
    pub source_address: Option<String>,

    /// The network interface [default: auto]
    #[arg(short = 'I', long)]
    pub interface: Option<String>,

    /// The minimum duration of every round [default: 1s]
    #[arg(short = 'i', long)]
    pub min_round_duration: Option<String>,

    /// The maximum duration of every round [default: 1s]
    #[arg(short = 'T', long)]
    pub max_round_duration: Option<String>,

    /// The period of time to wait for additional ICMP responses after the target has responded
    /// [default: 100ms]
    #[arg(short = 'g', long)]
    pub grace_duration: Option<String>,

    /// The initial sequence number [default: 33000]
    #[arg(long)]
    pub initial_sequence: Option<u16>,

    /// The Equal-cost Multi-Path routing strategy (UDP only) [default: classic]
    #[arg(value_enum, short = 'R', long)]
    pub multipath_strategy: Option<MultipathStrategyConfig>,

    /// The maximum number of in-flight ICMP echo requests [default: 24]
    #[arg(short = 'U', long)]
    pub max_inflight: Option<u8>,

    /// The TTL to start from [default: 1]
    #[arg(short = 'f', long)]
    pub first_ttl: Option<u8>,

    /// The maximum number of TTL hops [default: 64]
    #[arg(short = 't', long)]
    pub max_ttl: Option<u8>,

    /// The size of IP packet to send (IP header + ICMP header + payload) [default: 84]
    #[arg(long)]
    pub packet_size: Option<u16>,

    /// The repeating pattern in the payload of the ICMP packet [default: 0]
    #[arg(long)]
    pub payload_pattern: Option<u8>,

    /// The TOS (i.e. DSCP+ECN) IP header value (TCP and UDP only) [default: 0]
    #[arg(short = 'Q', long)]
    pub tos: Option<u8>,

    /// Parse ICMP extensions
    #[arg(short = 'e', long)]
    pub icmp_extensions: bool,

    /// The socket read timeout [default: 10ms]
    #[arg(long)]
    pub read_timeout: Option<String>,

    /// How to perform DNS queries [default: system]
    #[arg(value_enum, short = 'r', long)]
    pub dns_resolve_method: Option<DnsResolveMethodConfig>,

    /// Trace to all IPs resolved from DNS lookup [default: false]
    #[arg(short = 'y', long)]
    pub dns_resolve_all: bool,

    /// The maximum time to wait to perform DNS queries [default: 5s]
    #[arg(long)]
    pub dns_timeout: Option<String>,

    /// Lookup autonomous system (AS) information during DNS queries [default: false]
    #[arg(long, short = 'z')]
    pub dns_lookup_as_info: bool,

    /// How to render addresses [default: host]
    #[arg(value_enum, short = 'a', long)]
    pub tui_address_mode: Option<AddressMode>,

    /// How to render AS information [default: asn]
    #[arg(value_enum, long)]
    pub tui_as_mode: Option<AsMode>,

<<<<<<< HEAD
    /// The Custom columns to be displayed that contains comma-sep string [possible values: 'H', 'O', 'L', 'S', 'R', 'A', 'V', 'B', 'W', 'D', 'T']
    #[arg(long)]
    pub tui_custom_columns: Option<String>,
=======
    /// How to render ICMP extensions [default: off]
    #[arg(value_enum, long)]
    pub tui_icmp_extension_mode: Option<IcmpExtensionMode>,
>>>>>>> 0db22c7c

    /// How to render GeoIp information [default: short]
    #[arg(value_enum, long)]
    pub tui_geoip_mode: Option<GeoIpMode>,

    /// The maximum number of addresses to show per hop [default: auto]
    #[arg(short = 'M', long)]
    pub tui_max_addrs: Option<u8>,

    /// The maximum number of samples to record per hop [default: 256]
    #[arg(long, short = 's')]
    pub tui_max_samples: Option<usize>,

    /// The maximum number of flows to show [default: 64]
    #[arg(long)]
    pub tui_max_flows: Option<usize>,

    /// Preserve the screen on exit [default: false]
    #[arg(long)]
    pub tui_preserve_screen: bool,

    /// The Tui refresh rate [default: 100ms]
    #[arg(long)]
    pub tui_refresh_rate: Option<String>,

    /// The maximum ttl of hops which will be masked for privacy [default: 0]
    #[arg(long)]
    pub tui_privacy_max_ttl: Option<u8>,

    /// The TUI theme colors [item=color,item=color,..]
    #[arg(long, value_delimiter(','), value_parser = parse_tui_theme_color_value)]
    pub tui_theme_colors: Vec<(TuiThemeItem, TuiColor)>,

    /// Print all TUI theme items and exit
    #[arg(long)]
    pub print_tui_theme_items: bool,

    /// The TUI key bindings [command=key,command=key,..]
    #[arg(long, value_delimiter(','), value_parser = parse_tui_binding_value)]
    pub tui_key_bindings: Vec<(TuiCommandItem, TuiKeyBinding)>,

    /// Print all TUI commands that can be bound and exit
    #[arg(long)]
    pub print_tui_binding_commands: bool,

    /// The number of report cycles to run [default: 10]
    #[arg(short = 'C', long)]
    pub report_cycles: Option<usize>,

    /// The MaxMind City GeoLite2 mmdb file
    #[arg(short = 'G', long, value_hint = clap::ValueHint::FilePath)]
    pub geoip_mmdb_file: Option<String>,

    /// Generate shell completion
    #[arg(long)]
    pub generate: Option<Shell>,

    /// Print a template toml config file and exit.
    #[arg(long)]
    pub print_config_template: bool,

    /// The debug log format [default: pretty]
    #[arg(long)]
    pub log_format: Option<LogFormat>,

    /// The debug log filter [default: trippy=debug]
    #[arg(long)]
    pub log_filter: Option<String>,

    /// The debug log format [default: off]
    #[arg(long)]
    pub log_span_events: Option<LogSpanEvents>,

    /// Enable verbose debug logging
    #[arg(short = 'v', long, default_value_t = false)]
    pub verbose: bool,
}

fn parse_tui_theme_color_value(value: &str) -> anyhow::Result<(TuiThemeItem, TuiColor)> {
    let pos = value
        .find('=')
        .ok_or_else(|| anyhow!("invalid theme value: expected format `item=value`"))?;
    let item = TuiThemeItem::try_from(&value[..pos])?;
    let color = TuiColor::try_from(&value[pos + 1..])?;
    Ok((item, color))
}

fn parse_tui_binding_value(value: &str) -> anyhow::Result<(TuiCommandItem, TuiKeyBinding)> {
    let pos = value
        .find('=')
        .ok_or_else(|| anyhow!("invalid binding value: expected format `item=value`"))?;
    let item = TuiCommandItem::try_from(&value[..pos])?;
    let binding = TuiKeyBinding::try_from(&value[pos + 1..])?;
    Ok((item, binding))
}<|MERGE_RESOLUTION|>--- conflicted
+++ resolved
@@ -161,15 +161,13 @@
     #[arg(value_enum, long)]
     pub tui_as_mode: Option<AsMode>,
 
-<<<<<<< HEAD
     /// The Custom columns to be displayed that contains comma-sep string [possible values: 'H', 'O', 'L', 'S', 'R', 'A', 'V', 'B', 'W', 'D', 'T']
     #[arg(long)]
     pub tui_custom_columns: Option<String>,
-=======
+
     /// How to render ICMP extensions [default: off]
     #[arg(value_enum, long)]
     pub tui_icmp_extension_mode: Option<IcmpExtensionMode>,
->>>>>>> 0db22c7c
 
     /// How to render GeoIp information [default: short]
     #[arg(value_enum, long)]
